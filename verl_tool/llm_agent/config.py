--- conflicted
+++ resolved
@@ -16,24 +16,12 @@
     truncate_response_side: str='left'
     rolling_with_prompt: bool=False
     call_tool_first: bool=False
-<<<<<<< HEAD
-    min_action_num: int=0
-=======
->>>>>>> f3402754
     action_stop_tokens: list=None
     additional_eos_token_ids: list=None
     mask_observations: bool=True
     force_finish_for_last_turn: bool=False
-<<<<<<< HEAD
     debug: bool=False
     enable_mtrl: bool=False
+    mtrl_role: str="user"
     mtrl_sep: str= "\n<|im_start|>system\n{obs}<|im_end|>\n<|im_start|>assistant\n"
-    turn_end_token: str="<|im_end|>"
-
-=======
-    enable_mtrl: bool=False
-    mtrl_role: str="user"
-    mtrl_sep: str=None # "\n<|im_start|>system\n{obs}<|im_end|>\n<|im_start|>assistant\n"
-    turn_end_token: str="<|im_end|>"
-    
->>>>>>> f3402754
+    turn_end_token: str="<|im_end|>"