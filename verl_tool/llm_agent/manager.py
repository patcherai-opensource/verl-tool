--- conflicted
+++ resolved
@@ -90,11 +90,7 @@
         if self.config.mtrl_sep is None:
             messages = [{"role": "system", "content": "{obs}"}]
             self.config.mtrl_sep = "\n" + self.tokenizer.apply_chat_template(messages, tokenize=False, add_generation_prompt=True)
-<<<<<<< HEAD
-
-=======
             self.config.mtrl_sep = self.config.mtrl_sep.replace("system", self.config.mtrl_role)
->>>>>>> f3402754
     def _batch_tokenize(self, responses: List[str]) -> torch.Tensor:
         """Tokenize a batch of responses."""
         return self.tokenizer(
@@ -117,7 +113,6 @@
         else:
             n = self.config.n
             inputs = inputs.repeat(n, interleave=True)
-<<<<<<< HEAD
         # 新增：extra_info 也重复 n 倍
         if 'extra_info' in inputs.non_tensor_batch and inputs.non_tensor_batch['extra_info'] is not None:
             ori_extra = inputs.non_tensor_batch['extra_info']
@@ -130,8 +125,6 @@
                 inputs.non_tensor_batch['extra_info'] = np.array(new_extra, dtype=object)
             else:
                 inputs.non_tensor_batch['extra_info'] = new_extra
-=======
->>>>>>> f3402754
         # add "_{i}" for each trajectory to the traj_ids
         for i in range(ori_len):
             for j in range(n):
@@ -146,11 +139,7 @@
         if self.config.enable_mtrl:
             responses_str = [self.tokenizer.decode(responses[i][:effective_lens[i]], skip_special_tokens=False) for i in range(responses.shape[0])]
             for i in range(len(responses_str)):
-<<<<<<< HEAD
-                if action_step >= self.config.min_action_num:
-=======
                 if action_step >= self.config.min_turns:
->>>>>>> f3402754
                     if self.action_stop_tokens:
                         if any([action_stop_token in responses_str[i] for action_stop_token in self.action_stop_tokens]):
                             do_action = True
@@ -187,19 +176,6 @@
             )
             for i, resp in enumerate(responses_str):
                 # resp = resp.strip(' \n')
-<<<<<<< HEAD
-                if action_step >= self.config.min_action_num:
-                    has_action = False
-                    for j in range(len(self.action_stop_tokens)):
-                        if self.action_stop_tokens[j] in resp:
-                        # if resp.endswith(self.action_stop_tokens[j]):
-                        # if self.action_stop_tokens[j] in resp[-(len(self.action_stop_tokens[j]) + 3):]: # 5 for some action token tokens not indepdently decoded
-                            has_action = True
-                            responses_str[i] = resp.split(self.action_stop_tokens[j])[0] + self.action_stop_tokens[j]
-                            break
-                else:
-                    has_action = True
-=======
                 has_action = False
                 for j in range(len(self.action_stop_tokens)):
                     if self.action_stop_tokens[j] in resp:
@@ -211,7 +187,6 @@
                 if not has_action and action_step < self.config.min_turns:
                     has_action = True
                     responses_str[i] = resp + self.action_stop_tokens[0]
->>>>>>> f3402754
                 do_actions.append(has_action)
             for i in range(len(responses_str)):
                 if not do_actions[i]:
@@ -237,11 +212,7 @@
     #     responses = responses[:, :max_len]
     #     responses_str = [self.tokenizer.decode(responses[i][:effective_lens[i]], skip_special_tokens=True) for i in range(responses.shape[0])]
 
-<<<<<<< HEAD
-    #     if action_step < self.config.min_action_num:
-=======
     #     if action_step < self.config.min_turns:
->>>>>>> f3402754
     #         # re-encode remove special tokens like eos
     #         responses = self._batch_tokenize(responses_str).to(torch.int64)
     #         # force do action for those effective len not equal to full len
@@ -763,7 +734,6 @@
         safe_payload = sanitize_request(batch_data)
         response = requests.post(self.config.tool_server_url, json=safe_payload)
         if response.status_code != 200:
-<<<<<<< HEAD
             print("#" * 100)
             # print(safe_payload)
             print("URL:", self.config.tool_server_url)
@@ -774,8 +744,6 @@
             print("$" * 100)
             print(response)
             print("#" * 100)
-=======
->>>>>>> f3402754
             with open("error_data.json", 'w') as f:
                 json.dump(batch_data, f, indent=4)
             try:
@@ -832,17 +800,12 @@
             "is_last_step": [is_last_step] * len(finishs)
         }
         if extra_fields is not None:
-<<<<<<< HEAD
-            # active_extra_fields = [extra_fields[i] for i in range(len(extra_fields)) if active_mask[i]]
-            # batch_data['extra_fields'] = active_extra_fields.tolist() if isinstance(active_extra_fields, np.ndarray) else active_extra_fields
             ef = list(extra_fields)
-            if len(ef) != len(active_mask):
-                ef = ef + [{}] * (len(active_mask) - len(ef))
+            # TODO: Figure out why this is needed, temporarily disabled
+            # if len(ef) != len(active_mask):
+            #     ef = ef + [{}] * (len(active_mask) - len(ef))
             active_extra_fields = [ef[i] for i in range(len(ef)) if active_mask[i]]
             batch_data['extra_fields'] = active_extra_fields
-=======
-            batch_data['extra_fields'] = extra_fields.tolist() if isinstance(extra_fields, np.ndarray) else extra_fields
->>>>>>> f3402754
         print(f" - Number of finished responses: {len([x for x in do_actions if not x])} / {len(do_actions)}")
         response = self.send_batch_requests(batch_data)
         active_observations = response['observations']
