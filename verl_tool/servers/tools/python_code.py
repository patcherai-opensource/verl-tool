--- conflicted
+++ resolved
@@ -82,15 +82,7 @@
             action = all_valid_python_code[0][0]
         return action, valid
     
-<<<<<<< HEAD
     def conduct_action(self, trajectory_id, action, extra_field):
-        parsed = self.parse_action(action)
-        env = self.load_env(trajectory_id)
-        
-        observation = f"Base observation for {trajectory_id}"        
-        return observation
-=======
-    def conduct_action(self, trajectory_id, action, extra_data):
         action, is_valid = self.parse_action(action)
         if not is_valid:
             observation = "No valid python code between <python> and </python> tags found."
@@ -99,5 +91,4 @@
             observation = _execute_program(action, timeout=self.timeout)
             done = False
         return observation, done, is_valid
->>>>>>> e09063d9
     